--- conflicted
+++ resolved
@@ -107,10 +107,6 @@
         user: ${{ env.TARGET_OWNER }}
         repo: ${{ env.TARGET_REPO }}
         template: repository
-<<<<<<< HEAD
-=======
-        use_prebuilt_image: ghcr.io/lowlighter/metrics:latest
->>>>>>> 7c879a3a
         filename: ${{ env.TEMP_ARTIFACT }}
         base: "header, activity, community, metadata"
         config_timezone: ${{ env.TIME_ZONE }}
