--- conflicted
+++ resolved
@@ -1,17 +1,13 @@
-<<<<<<< HEAD
+//! Command-line interface for the metrics orchestrator binary.
+//!
+//! The CLI exposes subcommands for normalizing target configuration documents
+//! and resolving workflow inputs specific to open-source repository rendering.
+
 use std::{
     io,
     path::{Path, PathBuf},
     process,
 };
-=======
-//! Command-line interface for the metrics orchestrator binary.
-//!
-//! The CLI exposes subcommands for normalizing target configuration documents
-//! and resolving workflow inputs specific to open-source repository rendering.
-
-use std::{io, path::PathBuf, process};
->>>>>>> d86b902a
 
 use clap::{ArgAction, Args, Parser, Subcommand};
 use metrics_orchestrator::{load_targets, resolve_open_source_repositories, Error};
@@ -23,13 +19,8 @@
     version,
     about = "Normalize metrics renderer targets"
 )]
-<<<<<<< HEAD
-struct Cli {
-    /// Optional subcommand invoked by the user.
-=======
 /// Top-level CLI options parsed from user input.
 struct Cli {
->>>>>>> d86b902a
     #[command(subcommand)]
     command: Option<Command>,
 
@@ -39,10 +30,7 @@
 }
 
 #[derive(Debug, Subcommand)]
-<<<<<<< HEAD
-=======
 /// Supported commands exposed by the CLI.
->>>>>>> d86b902a
 enum Command {
     /// Normalize targets from a YAML configuration file.
     Targets(TargetsArgs),
@@ -52,10 +40,7 @@
 }
 
 #[derive(Debug, Args)]
-<<<<<<< HEAD
-=======
 /// Arguments accepted by the `targets` subcommand.
->>>>>>> d86b902a
 struct TargetsArgs {
     /// Path to the YAML configuration file describing metrics targets.
     #[arg(long = "config", value_name = "PATH")]
@@ -66,7 +51,6 @@
     pretty: bool,
 }
 
-<<<<<<< HEAD
 /// Arguments accepted when the CLI is invoked without a subcommand.
 #[derive(Debug, Args, Default)]
 struct LegacyTargetsArgs {
@@ -80,20 +64,13 @@
 }
 
 #[derive(Debug, Args)]
-=======
-#[derive(Debug, Args)]
-/// Arguments accepted by the `open-source` subcommand.
->>>>>>> d86b902a
 struct OpenSourceArgs {
     /// Raw repositories JSON provided by the workflow input.
     #[arg(long = "input", value_name = "JSON")]
     input: Option<String>,
 }
 
-<<<<<<< HEAD
-=======
 /// Entry point that reports errors and sets the appropriate exit status.
->>>>>>> d86b902a
 fn main() {
     if let Err(error) = run() {
         eprintln!("{}", error.to_display_string());
@@ -101,19 +78,15 @@
     }
 }
 
-<<<<<<< HEAD
-=======
 /// Executes the CLI using parsed arguments.
 ///
 /// # Errors
 ///
 /// Propagates errors originating from configuration loading and normalization.
->>>>>>> d86b902a
 fn run() -> Result<(), Error> {
     let cli = Cli::parse();
 
     match cli.command {
-<<<<<<< HEAD
         Some(Command::Targets(args)) => run_targets(args),
         Some(Command::OpenSource(args)) => run_open_source(args),
         None => run_legacy_targets(&cli.legacy),
@@ -126,7 +99,6 @@
 
 fn run_targets_from_path(path: &Path, pretty: bool) -> Result<(), Error> {
     let document = load_targets(path)?;
-=======
         Command::Targets(args) => run_targets(args),
         Command::OpenSource(args) => run_open_source(args),
     }
@@ -139,16 +111,12 @@
 /// Returns an [`Error`] when the configuration cannot be loaded or serialized.
 fn run_targets(args: TargetsArgs) -> Result<(), Error> {
     let document = load_targets(&args.config)?;
->>>>>>> d86b902a
 
     let stdout = io::stdout();
     let mut handle = stdout.lock();
 
-<<<<<<< HEAD
     if pretty {
-=======
     if args.pretty {
->>>>>>> d86b902a
         serde_json::to_writer_pretty(&mut handle, &document)?;
     } else {
         serde_json::to_writer(&mut handle, &document)?;
@@ -157,15 +125,12 @@
     Ok(())
 }
 
-<<<<<<< HEAD
-=======
 /// Handles the `open-source` subcommand by normalizing repository inputs.
 ///
 /// # Errors
 ///
 /// Returns an [`Error`] when repository inputs are invalid or serialization
 /// fails.
->>>>>>> d86b902a
 fn run_open_source(args: OpenSourceArgs) -> Result<(), Error> {
     let trimmed = args.input.as_deref().map(str::trim).and_then(|value| {
         if value.is_empty() {
@@ -180,7 +145,6 @@
     let stdout = io::stdout();
     let mut handle = stdout.lock();
     serde_json::to_writer(&mut handle, &repositories)?;
-<<<<<<< HEAD
 
     Ok(())
 }
@@ -224,8 +188,6 @@
             other => panic!("unexpected error variant: {other:?}"),
         }
     }
-=======
 
     Ok(())
->>>>>>> d86b902a
 }