//! Transformation logic that converts raw configuration entries into
//! normalized render targets.
//!
//! The normalization process ensures every derived value adheres to
//! deterministic naming rules and avoids collisions in filenames, temporary
//! artifacts, and branch names. The resulting structures are ready for
//! serialization into workflow matrix inputs.

use std::{collections::HashSet, fs, path::Path};

use serde::Serialize;

use crate::{
    config::{TargetConfig, TargetEntry, TargetKind},
    error::{self, Error},
};

/// Prefix applied to branch names when no custom override is supplied.
const DEFAULT_BRANCH_PREFIX: &str = "ci/metrics-refresh-";
/// Directory containing published SVG artifacts by default.
const DEFAULT_OUTPUT_DIR: &str = "metrics";
/// Directory used to stage intermediate renderer outputs.
const DEFAULT_TEMP_DIR: &str = ".metrics-tmp";
/// File extension applied to generated artifacts.
const DEFAULT_EXTENSION: &str = "svg";
/// Default time zone for renderer execution when none is provided.
const DEFAULT_TIME_ZONE: &str = "Asia/Ho_Chi_Minh";
const DEFAULT_CONTRIBUTORS_BRANCH: &str = "main";

/// Normalized representation of a metrics target used by automation workflows.
#[derive(Debug, Serialize, Clone, PartialEq, Eq)]
pub struct RenderTarget {
    /// Unique slug derived from the configuration entry.
    pub slug: String,
    /// Account that owns the repository or profile.
    pub owner: String,
    /// Optional repository associated with the target.
    pub repository: Option<String>,
    /// Target category.
    pub kind: TargetKind,
    /// Branch name used for storing refreshed metrics commits.
    pub branch_name: String,
    /// Final destination path for the generated SVG artifact.
    pub target_path: String,
    /// Temporary artifact produced by the metrics renderer.
    pub temp_artifact: String,
    /// Time zone passed to the renderer.
    pub time_zone: String,
    /// Display name used in commit messages and logs.
<<<<<<< HEAD
    pub display_name: String,
=======
    pub display_name:        String,
    /// Branch analyzed by the contributors plugin.
    pub contributors_branch: String,
>>>>>>> cdd223be
}

/// Document containing all normalized targets.
#[derive(Debug, Serialize, Clone, PartialEq, Eq)]
pub struct TargetsDocument {
    /// Aggregated targets derived from the configuration.
    pub targets: Vec<RenderTarget>,
}

/// Loads targets from the provided YAML configuration file path.
///
/// # Errors
///
/// Returns an [`Error`] when the file cannot be read, the YAML cannot be
/// deserialized, or the configuration violates invariants during normalization.
pub fn load_targets(path: &Path) -> Result<TargetsDocument, Error> {
    let contents = fs::read_to_string(path).map_err(|source| error::io_error(path, source))?;
    parse_targets(&contents)
}

/// Parses targets from the provided YAML document string.
///
/// This function is suitable for unit tests and higher-level callers that
/// already obtained the configuration contents.
///
/// # Errors
///
/// Propagates [`Error::Parse`](Error::Parse) when the YAML cannot be decoded
/// and [`Error::Validation`](Error::Validation) when required entries are
/// missing.
pub fn parse_targets(contents: &str) -> Result<TargetsDocument, Error> {
    let config: TargetConfig = serde_yaml::from_str(contents)?;
    if config.targets.is_empty() {
        return Err(Error::validation(
            "configuration must include at least one target",
        ));
    }

    normalize_targets(&config.targets)
}

/// Normalizes raw configuration entries into a deduplicated document.
///
/// # Errors
///
/// Returns [`Error::Validation`](Error::Validation) when collisions are
/// detected across slugs, branch names, target paths, or temporary artifacts.
fn normalize_targets(entries: &[TargetEntry]) -> Result<TargetsDocument, Error> {
    let mut normalized = Vec::with_capacity(entries.len());
    let mut seen_slugs = HashSet::with_capacity(entries.len());
    let mut seen_paths = HashSet::with_capacity(entries.len());
    let mut seen_temp = HashSet::with_capacity(entries.len());
    let mut seen_branches = HashSet::with_capacity(entries.len());

    for entry in entries {
        let target = normalize_entry(entry)?;

        if !seen_slugs.insert(target.slug.clone()) {
            return Err(Error::validation(format!(
                "duplicate slug '{}'",
                target.slug
            )));
        }
        if !seen_paths.insert(target.target_path.clone()) {
            return Err(Error::validation(format!(
                "duplicate target_path '{}'",
                target.target_path
            )));
        }
        if !seen_temp.insert(target.temp_artifact.clone()) {
            return Err(Error::validation(format!(
                "duplicate temp_artifact '{}'",
                target.temp_artifact
            )));
        }
        if !seen_branches.insert(target.branch_name.clone()) {
            return Err(Error::validation(format!(
                "duplicate branch_name '{}'",
                target.branch_name
            )));
        }

        normalized.push(target);
    }

    Ok(TargetsDocument {
        targets: normalized,
    })
}

/// Converts a raw configuration entry into a normalized render target.
///
/// # Errors
///
/// Returns [`Error::Validation`](Error::Validation) when required fields are
/// missing or contain disallowed characters.
fn normalize_entry(entry: &TargetEntry) -> Result<RenderTarget, Error> {
    let owner = normalize_identifier(&entry.owner, "owner")?;

    let repository = match entry.target_type {
        TargetKind::Profile => None,
        TargetKind::OpenSource | TargetKind::PrivateProject => {
            let repo_name = entry.repository.as_ref().ok_or_else(|| {
                Error::validation("repository is required for repository targets")
            })?;
            Some(normalize_identifier(repo_name, "repository")?)
        }
    };

    let slug = entry
        .resolved_slug()
        .ok_or_else(|| Error::validation("unable to derive slug for target"))?;

    let branch_name = match entry.branch_name.as_ref() {
        Some(custom) => normalize_path_like(custom, "branch_name")?,
        None => format!("{DEFAULT_BRANCH_PREFIX}{slug}"),
    };

    let target_path = match entry.target_path.as_ref() {
        Some(custom) => normalize_path_like(custom, "target_path")?,
        None => format!("{DEFAULT_OUTPUT_DIR}/{slug}.{DEFAULT_EXTENSION}"),
    };

    let temp_artifact = match entry.temp_artifact.as_ref() {
        Some(custom) => normalize_path_like(custom, "temp_artifact")?,
        None => format!("{DEFAULT_TEMP_DIR}/{slug}.{DEFAULT_EXTENSION}"),
    };

    let time_zone = entry
        .time_zone
        .as_ref()
        .map(|value| value.trim())
        .filter(|value| !value.is_empty())
        .map_or_else(|| DEFAULT_TIME_ZONE.to_owned(), |value| value.to_owned());

    let display_name = entry
        .resolved_display_name()
        .ok_or_else(|| Error::validation("unable to derive display name for target"))?;

    let contributors_branch = entry
        .contributors_branch
        .as_ref()
        .map(|value| normalize_identifier(value, "contributors_branch",))
        .transpose()?
        .unwrap_or_else(|| DEFAULT_CONTRIBUTORS_BRANCH.to_owned(),);

    Ok(RenderTarget {
        slug,
        owner,
        repository,
        kind: entry.target_type,
        branch_name,
        target_path,
        temp_artifact,
        time_zone,
        display_name,
<<<<<<< HEAD
    })
=======
        contributors_branch,
    },)
>>>>>>> cdd223be
}

/// Validates identifier-like fields such as owners or repositories.
///
/// # Errors
///
/// Returns [`Error::Validation`](Error::Validation) when the value is empty or
/// contains whitespace.
fn normalize_identifier(input: &str, field: &str) -> Result<String, Error> {
    let trimmed = input.trim();
    if trimmed.is_empty() {
        return Err(Error::validation(format!("{field} cannot be empty")));
    }
    if trimmed.chars().any(char::is_whitespace) {
        return Err(Error::validation(format!(
            "{field} cannot contain whitespace"
        )));
    }
    Ok(trimmed.to_owned())
}

/// Validates path-like overrides supplied in the configuration.
///
/// # Errors
///
/// Returns [`Error::Validation`](Error::Validation) when the override is
/// blank after trimming whitespace.
fn normalize_path_like(input: &str, field: &str) -> Result<String, Error> {
    let trimmed = input.trim();
    if trimmed.is_empty() {
        return Err(Error::validation(format!(
            "{field} override cannot be empty"
        )));
    }
    Ok(trimmed.to_owned())
}

#[cfg(test)]
mod tests {
    use std::io::Write;

    use super::{
        load_targets, normalize_entry, normalize_identifier, normalize_path_like,
        normalize_targets, parse_targets, Error,
    };
    use crate::config::{TargetEntry, TargetKind};

    fn repository_entry() -> TargetEntry {
        TargetEntry {
<<<<<<< HEAD
            owner: "RAprogramm".to_owned(),
            repository: Some("metrics".to_owned()),
            target_type: TargetKind::OpenSource,
            slug: None,
            branch_name: None,
            target_path: None,
=======
            owner:         "RAprogramm".to_owned(),
            repository:    Some("metrics".to_owned(),),
            target_type:   TargetKind::OpenSource,
            slug:          None,
            branch_name:   None,
            contributors_branch: None,
            target_path:   None,
>>>>>>> cdd223be
            temp_artifact: None,
            time_zone: None,
            display_name: None,
        }
    }

    #[test]
    fn normalizes_repository_entry() {
        let entry = repository_entry();

        let target = normalize_entry(&entry).expect("expected normalization success");
        assert_eq!(target.slug, "metrics");
        assert_eq!(target.branch_name, "ci/metrics-refresh-metrics");
        assert_eq!(target.target_path, "metrics/metrics.svg");
        assert_eq!(target.temp_artifact, ".metrics-tmp/metrics.svg");
        assert_eq!(target.display_name, "metrics");
        assert_eq!(target.contributors_branch, "main");
    }

    #[test]
    fn normalizes_infra_metrics_insight_renderer_target() {
        let entry = TargetEntry {
<<<<<<< HEAD
            owner: "RAprogramm".to_owned(),
            repository: Some("infra-metrics-insight-renderer".to_owned()),
            target_type: TargetKind::OpenSource,
            slug: Some("infra-metrics-insight-renderer".to_owned()),
            branch_name: None,
            target_path: None,
=======
            owner:         "RAprogramm".to_owned(),
            repository:    Some("infra-metrics-insight-renderer".to_owned(),),
            target_type:   TargetKind::OpenSource,
            slug:          Some("infra-metrics-insight-renderer".to_owned(),),
            branch_name:   None,
            contributors_branch: None,
            target_path:   None,
>>>>>>> cdd223be
            temp_artifact: None,
            time_zone: None,
            display_name: Some("Infra Metrics Insight Renderer".to_owned()),
        };

        let target = normalize_entry(&entry).expect("expected target to normalize");
        assert_eq!(target.slug, "infra-metrics-insight-renderer");
        assert_eq!(
            target.branch_name,
            "ci/metrics-refresh-infra-metrics-insight-renderer"
        );
        assert_eq!(
            target.target_path,
            "metrics/infra-metrics-insight-renderer.svg"
        );
        assert_eq!(
            target.temp_artifact,
            ".metrics-tmp/infra-metrics-insight-renderer.svg"
        );
        assert_eq!(target.time_zone, "Asia/Ho_Chi_Minh");
        assert_eq!(target.display_name, "Infra Metrics Insight Renderer");
        assert_eq!(target.contributors_branch, "main");
    }

    #[test]
    fn normalizes_profile_entry_with_overrides() {
        let entry = TargetEntry {
<<<<<<< HEAD
            owner: " Octocat ".to_owned(),
            repository: None,
            target_type: TargetKind::Profile,
            slug: Some(" Custom.Profile ".to_owned()),
            branch_name: Some("  feature/metrics  ".to_owned()),
            target_path: Some("  dashboards/profile.svg  ".to_owned()),
            temp_artifact: Some("  tmp/profile.svg  ".to_owned()),
            time_zone: Some("  UTC  ".to_owned()),
            display_name: Some("  Profile Name  ".to_owned()),
=======
            owner:         " Octocat ".to_owned(),
            repository:    None,
            target_type:   TargetKind::Profile,
            slug:          Some(" Custom.Profile ".to_owned(),),
            branch_name:   Some("  feature/metrics  ".to_owned(),),
            contributors_branch: None,
            target_path:   Some("  dashboards/profile.svg  ".to_owned(),),
            temp_artifact: Some("  tmp/profile.svg  ".to_owned(),),
            time_zone:     Some("  UTC  ".to_owned(),),
            display_name:  Some("  Profile Name  ".to_owned(),),
>>>>>>> cdd223be
        };

        let target = normalize_entry(&entry).expect("expected overrides to be honored");
        assert_eq!(target.slug, "custom-profile");
        assert_eq!(target.branch_name, "feature/metrics");
        assert_eq!(target.target_path, "dashboards/profile.svg");
        assert_eq!(target.temp_artifact, "tmp/profile.svg");
        assert_eq!(target.time_zone, "UTC");
        assert_eq!(target.display_name, "Profile Name");
        assert_eq!(target.contributors_branch, "main");
    }

    #[test]
    fn normalizes_contributors_branch_override()
    {
        let mut entry = repository_entry();
        entry.contributors_branch = Some(" feature/main ".to_owned(),);

        let target = normalize_entry(&entry,).expect("expected contributors branch override",);
        assert_eq!(target.contributors_branch, "feature/main");
    }

    #[test]
    fn rejects_missing_repository_for_repository_target() {
        let entry = TargetEntry {
            repository: None,
            ..repository_entry()
        };

        let result = normalize_entry(&entry);
        assert!(result.is_err());
    }

    #[test]
    fn prevents_duplicate_slugs() {
        let entries = vec![repository_entry(), repository_entry()];

        let result = normalize_targets(&entries);
        assert!(result.is_err());
    }

    #[test]
    fn prevents_duplicate_target_paths() {
        let mut a = repository_entry();
        a.target_path = Some("custom/path.svg".to_owned());
        let mut b = repository_entry();
        b.slug = Some("other".to_owned());
        b.target_path = Some("custom/path.svg".to_owned());

        let result = normalize_targets(&[a, b]);
        assert!(result.is_err());
    }

    #[test]
    fn prevents_duplicate_temp_artifacts() {
        let mut a = repository_entry();
        a.temp_artifact = Some("tmp/output.svg".to_owned());
        let mut b = repository_entry();
        b.slug = Some("other".to_owned());
        b.temp_artifact = Some("tmp/output.svg".to_owned());

        let result = normalize_targets(&[a, b]);
        assert!(result.is_err());
    }

    #[test]
    fn prevents_duplicate_branch_names() {
        let mut a = repository_entry();
        a.branch_name = Some("ci/branch".to_owned());
        let mut b = repository_entry();
        b.slug = Some("other".to_owned());
        b.branch_name = Some("ci/branch".to_owned());

        let result = normalize_targets(&[a, b]);
        assert!(result.is_err());
    }

    #[test]
    fn normalize_identifier_rejects_whitespace() {
        let error = normalize_identifier("bad value", "field").unwrap_err();
        match error {
            Error::Validation { message } => {
                assert_eq!(message, "field cannot contain whitespace");
            }
            other => panic!("expected validation error, got {other:?}"),
        }
    }

    #[test]
    fn normalize_identifier_rejects_empty() {
        let error = normalize_identifier("   ", "field").unwrap_err();
        match error {
            Error::Validation { message } => {
                assert_eq!(message, "field cannot be empty");
            }
            other => panic!("expected validation error, got {other:?}"),
        }
    }

    #[test]
    fn normalize_path_like_trims_values() {
        let normalized =
            normalize_path_like("  path/value  ", "field").expect("expected normalization success");
        assert_eq!(normalized, "path/value");
    }

    #[test]
    fn normalize_path_like_rejects_empty() {
        let error = normalize_path_like("   ", "field").unwrap_err();
        match error {
            Error::Validation { message } => {
                assert_eq!(message, "field override cannot be empty");
            }
            other => panic!("expected validation error, got {other:?}"),
        }
    }

    #[test]
    fn parse_targets_rejects_empty_configuration() {
        let result = parse_targets("targets: []");
        assert!(result.is_err());
    }

    #[test]
    fn parse_targets_handles_valid_document() {
        let yaml = r#"
            targets:
              - owner: octocat
                repo: metrics
                type: open_source
        "#;

        let document = parse_targets(yaml).expect("expected parse success");
        assert_eq!(document.targets.len(), 1);
    }

    #[test]
    fn parse_targets_supports_branch_alias() {
        let yaml = r#"
            targets:
              - owner: octocat
                repository: metrics
                type: open_source
                branch:  feature/metrics 
        "#;

        let document = parse_targets(yaml).expect("expected parse success");
        assert_eq!(document.targets.len(), 1);
        assert_eq!(document.targets[0].branch_name, "feature/metrics");
    }

    #[test]
    fn parse_targets_propagates_decode_errors() {
        let result = parse_targets("targets: invalid");
        assert!(matches!(result, Err(Error::Parse { .. })));
    }

    #[test]
    fn normalized_document_preserves_order() {
        let mut first = repository_entry();
        first.slug = Some("first".to_owned());
        let mut second = repository_entry();
        second.slug = Some("second".to_owned());

        let document = normalize_targets(&[first, second]).expect("expected normalization success");
        let slugs: Vec<_> = document
            .targets
            .iter()
            .map(|target| target.slug.as_str())
            .collect();
        assert_eq!(slugs, ["first", "second"]);
    }

    #[test]
    fn render_target_equality_covers_all_fields() {
        let base = normalize_entry(&repository_entry()).expect("expected success");
        let mut clone = base.clone();
        assert_eq!(base, clone);
        clone.branch_name.push_str("-extra");
        assert_ne!(base, clone);
        let mut clone = base.clone();
        clone.contributors_branch.push_str("-feature",);
        assert_ne!(base, clone);
    }

    #[test]
    fn load_targets_reads_configuration_from_disk() {
        let mut file = tempfile::NamedTempFile::new().expect("expected temp file");
        write!(
            file,
            "targets:\n  - owner: octocat\n    repo: metrics\n    type: open_source\n"
        )
        .expect("expected write to succeed");

        let document = load_targets(file.path()).expect("expected load to succeed");
        assert_eq!(document.targets.len(), 1);
        assert_eq!(document.targets[0].owner, "octocat");
    }

    #[test]
    fn load_targets_reports_io_errors() {
        let path = std::path::Path::new("/nonexistent/config.yaml");
        let error = load_targets(path).expect_err("expected io error");
        assert!(matches!(error, Error::Io { .. }));
    }
}<|MERGE_RESOLUTION|>--- conflicted
+++ resolved
@@ -47,13 +47,9 @@
     /// Time zone passed to the renderer.
     pub time_zone: String,
     /// Display name used in commit messages and logs.
-<<<<<<< HEAD
-    pub display_name: String,
-=======
     pub display_name:        String,
     /// Branch analyzed by the contributors plugin.
     pub contributors_branch: String,
->>>>>>> cdd223be
 }
 
 /// Document containing all normalized targets.
@@ -210,12 +206,8 @@
         temp_artifact,
         time_zone,
         display_name,
-<<<<<<< HEAD
-    })
-=======
         contributors_branch,
     },)
->>>>>>> cdd223be
 }
 
 /// Validates identifier-like fields such as owners or repositories.
@@ -265,14 +257,6 @@
 
     fn repository_entry() -> TargetEntry {
         TargetEntry {
-<<<<<<< HEAD
-            owner: "RAprogramm".to_owned(),
-            repository: Some("metrics".to_owned()),
-            target_type: TargetKind::OpenSource,
-            slug: None,
-            branch_name: None,
-            target_path: None,
-=======
             owner:         "RAprogramm".to_owned(),
             repository:    Some("metrics".to_owned(),),
             target_type:   TargetKind::OpenSource,
@@ -280,7 +264,6 @@
             branch_name:   None,
             contributors_branch: None,
             target_path:   None,
->>>>>>> cdd223be
             temp_artifact: None,
             time_zone: None,
             display_name: None,
@@ -303,14 +286,6 @@
     #[test]
     fn normalizes_infra_metrics_insight_renderer_target() {
         let entry = TargetEntry {
-<<<<<<< HEAD
-            owner: "RAprogramm".to_owned(),
-            repository: Some("infra-metrics-insight-renderer".to_owned()),
-            target_type: TargetKind::OpenSource,
-            slug: Some("infra-metrics-insight-renderer".to_owned()),
-            branch_name: None,
-            target_path: None,
-=======
             owner:         "RAprogramm".to_owned(),
             repository:    Some("infra-metrics-insight-renderer".to_owned(),),
             target_type:   TargetKind::OpenSource,
@@ -318,7 +293,6 @@
             branch_name:   None,
             contributors_branch: None,
             target_path:   None,
->>>>>>> cdd223be
             temp_artifact: None,
             time_zone: None,
             display_name: Some("Infra Metrics Insight Renderer".to_owned()),
@@ -346,17 +320,6 @@
     #[test]
     fn normalizes_profile_entry_with_overrides() {
         let entry = TargetEntry {
-<<<<<<< HEAD
-            owner: " Octocat ".to_owned(),
-            repository: None,
-            target_type: TargetKind::Profile,
-            slug: Some(" Custom.Profile ".to_owned()),
-            branch_name: Some("  feature/metrics  ".to_owned()),
-            target_path: Some("  dashboards/profile.svg  ".to_owned()),
-            temp_artifact: Some("  tmp/profile.svg  ".to_owned()),
-            time_zone: Some("  UTC  ".to_owned()),
-            display_name: Some("  Profile Name  ".to_owned()),
-=======
             owner:         " Octocat ".to_owned(),
             repository:    None,
             target_type:   TargetKind::Profile,
@@ -367,7 +330,6 @@
             temp_artifact: Some("  tmp/profile.svg  ".to_owned(),),
             time_zone:     Some("  UTC  ".to_owned(),),
             display_name:  Some("  Profile Name  ".to_owned(),),
->>>>>>> cdd223be
         };
 
         let target = normalize_entry(&entry).expect("expected overrides to be honored");
