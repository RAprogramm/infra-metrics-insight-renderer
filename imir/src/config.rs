--- conflicted
+++ resolved
@@ -90,15 +90,11 @@
     /// Optional flag that enables private repository insights when set to
     /// `true`.
     #[serde(default)]
-<<<<<<< HEAD
     pub include_private: Option<bool>,
 
     /// Optional badge customization applied to the generated widget preview.
     #[serde(default)]
     pub badge: Option<BadgeOptions>,
-=======
-    pub include_private: Option<bool,>,
->>>>>>> 6a318bb2
 }
 
 impl TargetEntry
@@ -122,16 +118,10 @@
     ///     target_path:         None,
     ///     temp_artifact:       None,
     ///     contributors_branch: None,
-<<<<<<< HEAD
     ///     time_zone: None,
     ///     display_name: None,
     ///     include_private: None,
     ///     badge: None,
-=======
-    ///     time_zone:           None,
-    ///     display_name:        None,
-    ///     include_private:     None,
->>>>>>> 6a318bb2
     /// };
     /// assert_eq!(entry.resolved_slug().as_deref(), Some("metrics"));
     /// ```
@@ -284,14 +274,9 @@
 }
 
 #[cfg(test)]
-<<<<<<< HEAD
 mod tests {
     use super::{BadgeOptions, BadgeStyle, BadgeWidgetAlignment, TargetEntry, TargetKind};
-=======
-mod tests
-{
-    use super::{TargetEntry, TargetKind};
->>>>>>> 6a318bb2
+
 
     #[test]
     fn resolved_slug_prefers_custom_value()
@@ -303,20 +288,12 @@
             slug:                Some("  Custom Slug  ".to_owned(),),
             branch_name:         None,
             contributors_branch: None,
-<<<<<<< HEAD
             target_path: None,
             temp_artifact: None,
             time_zone: None,
             display_name: None,
             include_private: None,
             badge: None,
-=======
-            target_path:         None,
-            temp_artifact:       None,
-            time_zone:           None,
-            display_name:        None,
-            include_private:     None,
->>>>>>> 6a318bb2
         };
 
         let slug = entry.resolved_slug().expect("expected slug to be derived from override",);
@@ -333,20 +310,12 @@
             slug:                None,
             branch_name:         None,
             contributors_branch: None,
-<<<<<<< HEAD
             target_path: None,
             temp_artifact: None,
             time_zone: None,
             display_name: None,
             include_private: None,
             badge: None,
-=======
-            target_path:         None,
-            temp_artifact:       None,
-            time_zone:           None,
-            display_name:        None,
-            include_private:     None,
->>>>>>> 6a318bb2
         };
 
         let slug = entry.resolved_slug().expect("expected slug to be derived from owner",);
@@ -363,20 +332,13 @@
             slug:                None,
             branch_name:         None,
             contributors_branch: None,
-<<<<<<< HEAD
             target_path: None,
             temp_artifact: None,
             time_zone: None,
             display_name: None,
             include_private: None,
             badge: None,
-=======
-            target_path:         None,
-            temp_artifact:       None,
-            time_zone:           None,
-            display_name:        None,
-            include_private:     None,
->>>>>>> 6a318bb2
+
         };
 
         let slug = entry.resolved_slug().expect("expected slug to be derived from repository",);
@@ -393,20 +355,12 @@
             slug:                None,
             branch_name:         None,
             contributors_branch: None,
-<<<<<<< HEAD
             target_path: None,
             temp_artifact: None,
             time_zone: None,
             display_name: None,
             include_private: None,
             badge: None,
-=======
-            target_path:         None,
-            temp_artifact:       None,
-            time_zone:           None,
-            display_name:        None,
-            include_private:     None,
->>>>>>> 6a318bb2
         };
 
         assert!(entry.resolved_slug().is_none());
@@ -422,20 +376,12 @@
             slug:                None,
             branch_name:         None,
             contributors_branch: None,
-<<<<<<< HEAD
             target_path: None,
             temp_artifact: None,
             time_zone: None,
             display_name: Some("  Friendly Name  ".to_owned()),
             include_private: None,
             badge: None,
-=======
-            target_path:         None,
-            temp_artifact:       None,
-            time_zone:           None,
-            display_name:        Some("  Friendly Name  ".to_owned(),),
-            include_private:     None,
->>>>>>> 6a318bb2
         };
 
         let display = entry.resolved_display_name().expect("expected display name to be derived",);
@@ -452,20 +398,12 @@
             slug:                None,
             branch_name:         None,
             contributors_branch: None,
-<<<<<<< HEAD
             target_path: None,
             temp_artifact: None,
             time_zone: None,
             display_name: None,
             include_private: None,
             badge: None,
-=======
-            target_path:         None,
-            temp_artifact:       None,
-            time_zone:           None,
-            display_name:        None,
-            include_private:     None,
->>>>>>> 6a318bb2
         };
 
         let display = entry.resolved_display_name().expect("expected repository name to be used",);
@@ -482,20 +420,12 @@
             slug:                None,
             branch_name:         None,
             contributors_branch: None,
-<<<<<<< HEAD
             target_path: None,
             temp_artifact: None,
             time_zone: None,
             display_name: Some("   ".to_owned()),
             include_private: None,
             badge: None,
-=======
-            target_path:         None,
-            temp_artifact:       None,
-            time_zone:           None,
-            display_name:        Some("   ".to_owned(),),
-            include_private:     None,
->>>>>>> 6a318bb2
         };
 
         assert!(entry.resolved_display_name().is_none());
