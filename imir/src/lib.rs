--- conflicted
+++ resolved
@@ -50,11 +50,8 @@
 pub use normalizer::{
     BadgeDescriptor, BadgeWidgetDescriptor, RenderTarget, TargetsDocument, load_targets,
     parse_targets,
-<<<<<<< HEAD
 };
 pub use open_source::{
     OpenSourceRepository, resolve_open_source_repositories, resolve_open_source_targets,
-=======
->>>>>>> ba70120e
 };
 pub use slug::SlugStrategy;